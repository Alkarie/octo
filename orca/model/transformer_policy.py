--- conflicted
+++ resolved
@@ -189,12 +189,8 @@
 
         # a list of (batch, time_seq_len, tokens_per_X, token_embedding_size)
         obs_tokens = [
-<<<<<<< HEAD
-            tok(observations, tasks, train=train) for tok in self.observation_tokenizers
-=======
-            proj(tok(observations, goals, train=train))
+            proj(tok(observations, tasks, train=train))
             for tok, proj in zip(self.observation_tokenizers, self.obs_proj)
->>>>>>> ee1d3f15
         ]
         # (batch, time_seq_len, tokens_per_obs, token_embedding_size)
         obs_tokens = jnp.concatenate(obs_tokens, axis=-2)
@@ -203,12 +199,8 @@
         if len(self.task_tokenizers) > 0:
             # a list of (batch, tokens_per_X, token_embedding_size)
             task_tokens = [
-<<<<<<< HEAD
-                tok(observations, tasks, train=train) for tok in self.task_tokenizers
-=======
-                proj(tok(observations, goals, train=train))
+                proj(tok(observations, tasks, train=train))
                 for tok, proj in zip(self.task_tokenizers, self.task_proj)
->>>>>>> ee1d3f15
             ]
             # (batch, tokens_per_task, token_embedding_size)
             task_tokens = jnp.concatenate(task_tokens, axis=-2)
