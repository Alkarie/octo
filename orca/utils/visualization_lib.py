--- conflicted
+++ resolved
@@ -199,7 +199,6 @@
                 plotly_fig = plot_trajectory_actions(**info)
                 visualizations[f"traj_{n}"] = plotly_fig
 
-<<<<<<< HEAD
             # plot qualitative action trajectory per dimension w/ and w/o action chunk
             visualizations[f"traj_{n}_mpl"] = plot_trajectory_overview_mpl(
                 traj, act=info["unnorm_pred_actions_chunk"][:, :, :1], **info
@@ -207,16 +206,7 @@
             visualizations[f"traj_{n}_mpl_chunk"] = plot_trajectory_overview_mpl(
                 traj, act=info["unnorm_pred_actions_chunk"], **info
             )
-            if (
-                add_images
-                or not self.cache_viz_trajectories
-                or not self.visualized_trajs
-            ):
-=======
-            mpl_fig = plot_trajectory_overview_mpl(traj, **info)
-            visualizations[f"traj_{n}_mpl"] = mpl_fig
             if add_images or not self.visualized_trajs:
->>>>>>> d85523bc
                 for key in filter(lambda key: "image" in key, traj["observation"]):
                     images = traj["observation"][key][:, 0]
 
